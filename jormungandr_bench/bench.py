#! /usr/bin/python
"""Bench Jormungandr

Usage:
  bench.py (-h | --help)
  bench.py --version
<<<<<<< HEAD
  bench.py bench (-i FILE | --input=FILE) [-a ARGS | --extra-args=ARGS] [-w NB_WORKER | --workers=NB_WORKER]
=======
  bench.py bench (-i FILE | --input=FILE) [-a ARGS | --extra-args=ARGS] [-c CONCURRENT | --concurrent=CONCURRENT]
>>>>>>> 524d53e0
  bench.py replot [<file> <file>]
  bench.py plot-latest N
   
Options:
<<<<<<< HEAD
  -h --help                             Show this screen.
  --version                             Show version.
  -i <FILE>, --input=<FILE>             input csv
  -a <ARGS>, --extra-args=<ARGS>        Extra args for the request
  -w <NB_WORKER>, --workers=<NB_WORKER> Number of thread to perform requests [default: 1]
=======
  -h --help                                 Show this screen.
  --version                                 Show version.
  -i <FILE>, --input=<FILE>                 Input csv
  -a <ARGS>, --extra-args=<ARGS>            Extra args for the request
  -c <CONCURRENT>, --concurrent=CONCURRENT  Concurrent request number
>>>>>>> 524d53e0

Example:
  bench.py bench --input=benchmark.csv -a 'first_section_mode[]=car&last_section_mode[]=car'
  bench.py replot new_default.csv experimental.csv
  bench.py plot-latest 30
   
"""
from __future__ import print_function
import requests
import json
import datetime
import numpy
import tqdm
import logging
import pygal
import os
import csv
from config import logger
import config
from glob import glob
import concurrent.futures

<<<<<<< HEAD
NAVITIA_API_URL = os.getenv('NAVITIA_API_URL', config.NAVITIA_API_URL)
COVERAGE = os.getenv('COVERAGE', config.COVERAGE)
TOKEN = os.getenv('TOKEN', config.TOKEN)
DISTANT_BENCH_OUTPUT = os.getenv('DISTANT_BENCH_OUTPUT', config.DISTANT_BENCH_OUTPUT)
OUTPUT_DIR = os.getenv('OUTPUT_DIR', config.OUTPUT_DIR)
=======
NAVITIA_API_URL = os.getenv('NAVITIA_API_URL') 
NAVITIA_API_URL = NAVITIA_API_URL if NAVITIA_API_URL else config.NAVITIA_API_URL 

COVERAGE = os.getenv('COVERAGE')
COVERAGE = COVERAGE if COVERAGE else config.COVERAGE 

TOKEN = os.getenv('TOKEN')
TOKEN = TOKEN if TOKEN else config.TOKEN     

DISTANT_BENCH_OUTPUT = os.getenv('DISTANT_BENCH_OUTPUT')
DISTANT_BENCH_OUTPUT = DISTANT_BENCH_OUTPUT if DISTANT_BENCH_OUTPUT else config.DISTANT_BENCH_OUTPUT    

OUTPUT_DIR = os.getenv('OUTPUT_DIR')
OUTPUT_DIR = OUTPUT_DIR if OUTPUT_DIR else config.OUTPUT_DIR


def parallel_process(array, function, n_workers=4, use_kwargs=False):
    """
        A parallel version of the map function with a progress bar.

        Args:
            array (array-like): An array to iterate over.
            function (function): A python function to apply to the elements of array
            n_jobs (int, default=16): The number of cores to use
            use_kwargs (boolean, default=False): Whether to consider the elements of array as dictionaries of
                keyword arguments to function
        Returns:
            [function(array[0]), function(array[1]), ...]
    """
    # If we set n_jobs to 1, just run a list comprehension. This is useful for benchmarking and debugging.
    from concurrent.futures import ProcessPoolExecutor, as_completed
    if n_workers == 1:
        return [function(**a) if use_kwargs else function(a) for a in tqdm.tqdm(array)]

    # Assemble the workers
    with ProcessPoolExecutor(max_workers=n_workers) as pool:
        # Pass the elements of array into function
        if use_kwargs:
            futures = [pool.submit(function, **a) for a in array]
        else:
            futures = [pool.submit(function, a) for a in array]
        kwargs = {
            'total': len(futures),
            'unit': 'it',
            'unit_scale': True,
            'leave': True
        }
        # Print out the progress as tasks complete
        for _ in tqdm.tqdm(as_completed(futures), **kwargs):
            pass
    out = []
    # Get the results from the futures.
    for i, future in enumerate(futures):
        try:
            out.append(future.result())
        except Exception as e:
            out.append(e)
    return out


def parse_request_csv(csv_path):
    logger.info('Start parsing csv: {}'.format(csv_path))
    import csv
    requests = []
    try:
        with open(csv_path) as csvfile:
            reader = csv.DictReader(csvfile)
            for row in reader:
                if row[' arrival'] != '-1':
                    requests.append((row['Start'].strip(' '), 
                                row[' Target'].strip(' '), 
                                row[' Day'], 
                                row[' Hour']))
        logger.info('Finish parsing: {} requests'.format(len(requests)))       
    except Exception as e:
        import sys
        logger.error('Error occurred when parsing csv: ' + str(e))
    return requests
>>>>>>> 524d53e0


def get_coverage_start_production_date():
    r = requests.get("{}/coverage/{}".format(NAVITIA_API_URL, COVERAGE), headers={'Authorization': TOKEN})
    j = r.json()
    return datetime.datetime.strptime(j['regions'][0]['start_production_date'], '%Y%m%d')


def get_request_datetime(start_prod_date, days_shift, seconds):
    return start_prod_date + datetime.timedelta(days=days_shift, seconds=seconds)

<<<<<<< HEAD
def _call_jormun(url):
=======

def _call_jormun(i, url):
>>>>>>> 524d53e0
    import time
    time1 = time.time()
    r = requests.get(url, headers={'Authorization': TOKEN})
    time2 = time.time()
<<<<<<< HEAD
    elapsed_time = (time2-time1)*1000.0
    return r, elapsed_time

    
=======
    if r.status_code != 200:
        print('error occurred on the url: ', url)
        return i, url, 0
    collapsed_time = (time2-time1)*1000.0
    return i, url, collapsed_time


def call_jormun(reqs, scenario, concurrent, extra_args):
    start_prod_date = get_coverage_start_production_date()
    logger.info("calling scenario: " + scenario)
    collapsed_time = []

    if not os.path.exists(OUTPUT_DIR):
        os.makedirs(OUTPUT_DIR)

    args = []
    for i, r in enumerate(reqs):
        req_datetime = get_request_datetime(start_prod_date, int(r[2]), int(r[3]))
        args.append({"i": i,
                     "url": "{}/coverage/{}/journeys?from={}&to={}&datetime={}&_override_scenario={}&{}".format(
            NAVITIA_API_URL, COVERAGE, r[0], r[1], req_datetime.strftime('%Y%m%dT%H%M%S'), scenario, extra_args)})

    out = parallel_process(args, _call_jormun, n_workers=concurrent, use_kwargs=True)
    out.sort(key=lambda x: x[0])

    with open(os.path.join(OUTPUT_DIR, "{}.csv".format(scenario)), 'w') as f:
        print("No,url,collapsed time", file=f)
        for i, req_url, t in out:
            print("{},{},{}".format(i, req_url, t), file=f)
            collapsed_time.append(t)
    return collapsed_time    
>>>>>>> 524d53e0


def plot_per_request(array1, array2, label1='', label2=''):
    line_chart = pygal.Line(show_x_labels=False)
    line_chart.title = 'Jormun Bench (in ms)'
    line_chart.x_labels = map(str, range(0, len(array1)))
    line_chart.add(label1, array1)
    line_chart.add(label2, array2)
    line_chart.render_to_file('output_per_request.svg')


def plot_normalized_box(array1, array2, label1='', label2=''):
    import numpy as np
    box = pygal.Box()
    box.title = 'Jormun Bench Box Comparaison (in ms)'
    box.add('Time Ratio: {}/{}'.format(label2, label1), np.array(array2) / np.array(array1))
    box.render_to_file('output_box.svg')


<<<<<<< HEAD
def call_jormun_scenarios(i, server, path, parameters, extra_args, scenarios_name):
    req_url = "{}{}?{}&_override_scenario={}&{}".format(server, path, parameters, scenarios_name, extra_args)
    ret, t = _call_jormun(req_url)
    return i, scenarios_name, ret.status_code, t, req_url 

class Scenario(object):
    def __init__(self, name, output_dir):
        self.name = name
        self.times = []
        
        if not os.path.exists(output_dir):
            os.makedirs(output_dir)

        self.output = open(os.path.join(output_dir, "{}.csv".format(name)), 'w')
        print("No,url,elapsed time,status_code", file=self.output)

def submit_work(pool, input_file, scenarios, extra_args):
    for i, req in enumerate(line for line in csv.DictReader(input_file)):
        for scenario_name in scenarios:
            params = [i, NAVITIA_API_URL, req['path'], req['parameters'], extra_args, scenario_name]
            yield pool.submit(call_jormun_scenarios, *params)
    
=======
>>>>>>> 524d53e0
def bench(args):
    extra_args = args['--extra-args'] or ''
<<<<<<< HEAD
    nb_workers = int(args['--workers'] or 1)

    input_file_name = args['--input']
    input_file_size = sum(1 for line in open(input_file_name)) - 1 # size minus header file
    input_file = open(input_file_name)

    scenarios = { s : Scenario(s, OUTPUT_DIR) for s in ['new_default', 'experimental'] }

    with concurrent.futures.ThreadPoolExecutor(nb_workers) as pool:    
        futures = (f for f in submit_work(pool, input_file, scenarios, extra_args))

        for i in tqdm.tqdm(concurrent.futures.as_completed(futures), total=input_file_size*2):
            idx, scenario_name, status_code, time, url = i.result()
            
            if status_code >= 300:
                continue

            print("{},{},{},{}".format(idx, url, time, status_code), file=scenarios[scenario_name].output)
            scenarios[scenario_name].times.append(time)


    plot_per_request(scenarios['new_default'].times, scenarios['experimental'].times, 'new_default', 'experimental')
    plot_normalized_box(scenarios['new_default'].times, scenarios['experimental'].times, 'new_default', 'experimental')
    
=======
    concurrent = int(args['--concurrent'] or 1)
    collapsed_time_new_default = call_jormun(reqs, 'new_default', concurrent, extra_args)
    collapsed_time_experimental = call_jormun(reqs, 'experimental', concurrent, extra_args)
    plot_per_request(collapsed_time_new_default, collapsed_time_experimental, 'new_default', 'experimental')
    plot_normalized_box(collapsed_time_new_default, collapsed_time_experimental, 'new_default', 'experimental')


>>>>>>> 524d53e0
def get_times(csv_path):
    times = []
    try:
        import csv
        with open(csv_path, 'rb') as csvfile:
            reader = csv.DictReader(csvfile)
            for row in reader:
                times.append(float(row['elapsed time']))
        logger.info('Finish parsing: {}'.format(csv_path))       
    except Exception as e:
        import sys
        logger.error('Error occurred when parsing csv: ' + str(e))
    return times


def replot(args):
    files = args.get('<file>') or ['new_default.csv', 'experimental.csv']
    file1 = files[0]
    file2 = files[1]
    time_arry1 = get_times(file1)
    time_arry2 = get_times(file2)
    plot_per_request(time_arry1, time_arry2,file1, file2)    
    plot_normalized_box(time_arry1, time_arry2,file1, file2)    


def get_benched_coverage_from_output():
    return glob(DISTANT_BENCH_OUTPUT + '/output/*/')


def get_latest_bench_output(coverage, n):
    bench_outputs = glob(coverage + '/*/')
    bench_outputs.sort(reverse=True)
    return bench_outputs[:n]


def plot_latest(args):
    n = int(args.get('N'))
    coverages = get_benched_coverage_from_output()
    if not os.path.exists(os.path.join(DISTANT_BENCH_OUTPUT, 'rendering')):
       os.makedirs(os.path.join(DISTANT_BENCH_OUTPUT, 'rendering'))  

    for cov in coverages:
        latest_bench_outputs = get_latest_bench_output(cov, n)
        box = pygal.Box(box_mode="tukey")
        coverage_name = cov.split('/')[-2]
        box.title = coverage_name
        for output in latest_bench_outputs[::-1]:
            time_array1 = get_times(os.path.join(output, "{}.csv".format('experimental')))
            time_array2 = get_times(os.path.join(output, "{}.csv".format('new_default')))
            if len(time_array1) == len(time_array2):
                box.add(output.split('/')[-2], numpy.array(time_array1) / numpy.array(time_array2))
        box.render_to_file(os.path.join(DISTANT_BENCH_OUTPUT, 'rendering', '{}.svg'.format(coverage_name)))


def parse_args():
    from docopt import docopt
    return docopt(__doc__, version='Jormungandr Bench V0.0.1')


def main():
    args = parse_args()
    logger.info('Running Benchmark on {}/{}'.format(NAVITIA_API_URL, COVERAGE))
    if args.get('bench'):
        bench(args)
    if args.get('replot'):
        replot(args)
    if args.get('plot-latest'):
        plot_latest(args)


if __name__ == '__main__':
    main()<|MERGE_RESOLUTION|>--- conflicted
+++ resolved
@@ -4,28 +4,16 @@
 Usage:
   bench.py (-h | --help)
   bench.py --version
-<<<<<<< HEAD
-  bench.py bench (-i FILE | --input=FILE) [-a ARGS | --extra-args=ARGS] [-w NB_WORKER | --workers=NB_WORKER]
-=======
   bench.py bench (-i FILE | --input=FILE) [-a ARGS | --extra-args=ARGS] [-c CONCURRENT | --concurrent=CONCURRENT]
->>>>>>> 524d53e0
   bench.py replot [<file> <file>]
   bench.py plot-latest N
    
 Options:
-<<<<<<< HEAD
-  -h --help                             Show this screen.
-  --version                             Show version.
-  -i <FILE>, --input=<FILE>             input csv
-  -a <ARGS>, --extra-args=<ARGS>        Extra args for the request
-  -w <NB_WORKER>, --workers=<NB_WORKER> Number of thread to perform requests [default: 1]
-=======
   -h --help                                 Show this screen.
   --version                                 Show version.
   -i <FILE>, --input=<FILE>                 Input csv
   -a <ARGS>, --extra-args=<ARGS>            Extra args for the request
   -c <CONCURRENT>, --concurrent=CONCURRENT  Concurrent request number
->>>>>>> 524d53e0
 
 Example:
   bench.py bench --input=benchmark.csv -a 'first_section_mode[]=car&last_section_mode[]=car'
@@ -46,95 +34,13 @@
 from config import logger
 import config
 from glob import glob
-import concurrent.futures
+from concurrent.futures import ThreadPoolExecutor, as_completed
 
-<<<<<<< HEAD
 NAVITIA_API_URL = os.getenv('NAVITIA_API_URL', config.NAVITIA_API_URL)
 COVERAGE = os.getenv('COVERAGE', config.COVERAGE)
 TOKEN = os.getenv('TOKEN', config.TOKEN)
 DISTANT_BENCH_OUTPUT = os.getenv('DISTANT_BENCH_OUTPUT', config.DISTANT_BENCH_OUTPUT)
 OUTPUT_DIR = os.getenv('OUTPUT_DIR', config.OUTPUT_DIR)
-=======
-NAVITIA_API_URL = os.getenv('NAVITIA_API_URL') 
-NAVITIA_API_URL = NAVITIA_API_URL if NAVITIA_API_URL else config.NAVITIA_API_URL 
-
-COVERAGE = os.getenv('COVERAGE')
-COVERAGE = COVERAGE if COVERAGE else config.COVERAGE 
-
-TOKEN = os.getenv('TOKEN')
-TOKEN = TOKEN if TOKEN else config.TOKEN     
-
-DISTANT_BENCH_OUTPUT = os.getenv('DISTANT_BENCH_OUTPUT')
-DISTANT_BENCH_OUTPUT = DISTANT_BENCH_OUTPUT if DISTANT_BENCH_OUTPUT else config.DISTANT_BENCH_OUTPUT    
-
-OUTPUT_DIR = os.getenv('OUTPUT_DIR')
-OUTPUT_DIR = OUTPUT_DIR if OUTPUT_DIR else config.OUTPUT_DIR
-
-
-def parallel_process(array, function, n_workers=4, use_kwargs=False):
-    """
-        A parallel version of the map function with a progress bar.
-
-        Args:
-            array (array-like): An array to iterate over.
-            function (function): A python function to apply to the elements of array
-            n_jobs (int, default=16): The number of cores to use
-            use_kwargs (boolean, default=False): Whether to consider the elements of array as dictionaries of
-                keyword arguments to function
-        Returns:
-            [function(array[0]), function(array[1]), ...]
-    """
-    # If we set n_jobs to 1, just run a list comprehension. This is useful for benchmarking and debugging.
-    from concurrent.futures import ProcessPoolExecutor, as_completed
-    if n_workers == 1:
-        return [function(**a) if use_kwargs else function(a) for a in tqdm.tqdm(array)]
-
-    # Assemble the workers
-    with ProcessPoolExecutor(max_workers=n_workers) as pool:
-        # Pass the elements of array into function
-        if use_kwargs:
-            futures = [pool.submit(function, **a) for a in array]
-        else:
-            futures = [pool.submit(function, a) for a in array]
-        kwargs = {
-            'total': len(futures),
-            'unit': 'it',
-            'unit_scale': True,
-            'leave': True
-        }
-        # Print out the progress as tasks complete
-        for _ in tqdm.tqdm(as_completed(futures), **kwargs):
-            pass
-    out = []
-    # Get the results from the futures.
-    for i, future in enumerate(futures):
-        try:
-            out.append(future.result())
-        except Exception as e:
-            out.append(e)
-    return out
-
-
-def parse_request_csv(csv_path):
-    logger.info('Start parsing csv: {}'.format(csv_path))
-    import csv
-    requests = []
-    try:
-        with open(csv_path) as csvfile:
-            reader = csv.DictReader(csvfile)
-            for row in reader:
-                if row[' arrival'] != '-1':
-                    requests.append((row['Start'].strip(' '), 
-                                row[' Target'].strip(' '), 
-                                row[' Day'], 
-                                row[' Hour']))
-        logger.info('Finish parsing: {} requests'.format(len(requests)))       
-    except Exception as e:
-        import sys
-        logger.error('Error occurred when parsing csv: ' + str(e))
-    return requests
->>>>>>> 524d53e0
-
 
 def get_coverage_start_production_date():
     r = requests.get("{}/coverage/{}".format(NAVITIA_API_URL, COVERAGE), headers={'Authorization': TOKEN})
@@ -145,55 +51,13 @@
 def get_request_datetime(start_prod_date, days_shift, seconds):
     return start_prod_date + datetime.timedelta(days=days_shift, seconds=seconds)
 
-<<<<<<< HEAD
 def _call_jormun(url):
-=======
-
-def _call_jormun(i, url):
->>>>>>> 524d53e0
     import time
     time1 = time.time()
     r = requests.get(url, headers={'Authorization': TOKEN})
     time2 = time.time()
-<<<<<<< HEAD
     elapsed_time = (time2-time1)*1000.0
     return r, elapsed_time
-
-    
-=======
-    if r.status_code != 200:
-        print('error occurred on the url: ', url)
-        return i, url, 0
-    collapsed_time = (time2-time1)*1000.0
-    return i, url, collapsed_time
-
-
-def call_jormun(reqs, scenario, concurrent, extra_args):
-    start_prod_date = get_coverage_start_production_date()
-    logger.info("calling scenario: " + scenario)
-    collapsed_time = []
-
-    if not os.path.exists(OUTPUT_DIR):
-        os.makedirs(OUTPUT_DIR)
-
-    args = []
-    for i, r in enumerate(reqs):
-        req_datetime = get_request_datetime(start_prod_date, int(r[2]), int(r[3]))
-        args.append({"i": i,
-                     "url": "{}/coverage/{}/journeys?from={}&to={}&datetime={}&_override_scenario={}&{}".format(
-            NAVITIA_API_URL, COVERAGE, r[0], r[1], req_datetime.strftime('%Y%m%dT%H%M%S'), scenario, extra_args)})
-
-    out = parallel_process(args, _call_jormun, n_workers=concurrent, use_kwargs=True)
-    out.sort(key=lambda x: x[0])
-
-    with open(os.path.join(OUTPUT_DIR, "{}.csv".format(scenario)), 'w') as f:
-        print("No,url,collapsed time", file=f)
-        for i, req_url, t in out:
-            print("{},{},{}".format(i, req_url, t), file=f)
-            collapsed_time.append(t)
-    return collapsed_time    
->>>>>>> 524d53e0
-
 
 def plot_per_request(array1, array2, label1='', label2=''):
     line_chart = pygal.Line(show_x_labels=False)
@@ -212,7 +76,6 @@
     box.render_to_file('output_box.svg')
 
 
-<<<<<<< HEAD
 def call_jormun_scenarios(i, server, path, parameters, extra_args, scenarios_name):
     req_url = "{}{}?{}&_override_scenario={}&{}".format(server, path, parameters, scenarios_name, extra_args)
     ret, t = _call_jormun(req_url)
@@ -235,12 +98,9 @@
             params = [i, NAVITIA_API_URL, req['path'], req['parameters'], extra_args, scenario_name]
             yield pool.submit(call_jormun_scenarios, *params)
     
-=======
->>>>>>> 524d53e0
 def bench(args):
     extra_args = args['--extra-args'] or ''
-<<<<<<< HEAD
-    nb_workers = int(args['--workers'] or 1)
+    concurrent = int(args['--concurrent'] or 1)
 
     input_file_name = args['--input']
     input_file_size = sum(1 for line in open(input_file_name)) - 1 # size minus header file
@@ -248,10 +108,10 @@
 
     scenarios = { s : Scenario(s, OUTPUT_DIR) for s in ['new_default', 'experimental'] }
 
-    with concurrent.futures.ThreadPoolExecutor(nb_workers) as pool:    
+    with ThreadPoolExecutor(concurrent) as pool:    
         futures = (f for f in submit_work(pool, input_file, scenarios, extra_args))
 
-        for i in tqdm.tqdm(concurrent.futures.as_completed(futures), total=input_file_size*2):
+        for i in tqdm.tqdm(as_completed(futures), total=input_file_size*2):
             idx, scenario_name, status_code, time, url = i.result()
             
             if status_code >= 300:
@@ -264,15 +124,6 @@
     plot_per_request(scenarios['new_default'].times, scenarios['experimental'].times, 'new_default', 'experimental')
     plot_normalized_box(scenarios['new_default'].times, scenarios['experimental'].times, 'new_default', 'experimental')
     
-=======
-    concurrent = int(args['--concurrent'] or 1)
-    collapsed_time_new_default = call_jormun(reqs, 'new_default', concurrent, extra_args)
-    collapsed_time_experimental = call_jormun(reqs, 'experimental', concurrent, extra_args)
-    plot_per_request(collapsed_time_new_default, collapsed_time_experimental, 'new_default', 'experimental')
-    plot_normalized_box(collapsed_time_new_default, collapsed_time_experimental, 'new_default', 'experimental')
-
-
->>>>>>> 524d53e0
 def get_times(csv_path):
     times = []
     try:
